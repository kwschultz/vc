--- conflicted
+++ resolved
@@ -778,36 +778,22 @@
 
 	// populate _faults with data
     for (sit=_sections.begin(); sit!=_sections.end(); ++sit) {
-
-<<<<<<< HEAD
-		double sectionlength = section_length(sit->second.id());
-		sectLengths[sit->second.id()] = sectionlength;
-        
-        double sectionarea = section_area(sit->second.id());
-=======
+    
 		sectionlength = section_length(sit->first);
 		sectLengths[sit->first] = sectionlength;
->>>>>>> 9ff27238
+        double sectionarea = section_area(sit->first);
 
 		if (_faults.count(sit->second.fault_id())==0){
 			ModelFault &fault = new_fault(sit->second.fault_id());
 			fault.set_length(sectionlength);
-<<<<<<< HEAD
             fault.set_area(sectionarea);
-			fault.insert_section_id(sit->second.id());
-=======
 			fault.insert_section_id(sit->first);
->>>>>>> 9ff27238
 		}
 		else{
 		    ModelFault &fault = _faults[sit->second.fault_id()];
 			fault.set_length(fault.length()+sectionlength);
-<<<<<<< HEAD
             fault.set_area(fault.area()+sectionarea);
-			fault.insert_section_id(sit->second.id());
-=======
 			fault.insert_section_id(sit->first);
->>>>>>> 9ff27238
 		}
      }
 	// record which vertices belong to which sections
@@ -875,7 +861,6 @@
 
 }
 
-<<<<<<< HEAD
 // Schultz: Adapted from Steve Ward's model, used in the EQSim comparison for UCERF2 model
 void quakelib::ModelWorld::compute_stress_drops(const double &stress_drop_factor) {
 	std::map<UIndex, ModelElement>::iterator eit;
@@ -916,17 +901,10 @@
 
 
 
-quakelib::ModelFault &quakelib::ModelWorld::new_fault(void) {
-    UIndex  max_ind = next_fault_index();
-    _faults.insert(std::make_pair(max_ind, ModelFault()));
-    _faults.find(max_ind)->second.set_id(max_ind);
-    return _faults.find(max_ind)->second;
-=======
 quakelib::ModelFault &quakelib::ModelWorld::new_fault(const UIndex &fid) {
     _faults.insert(std::make_pair(fid, ModelFault()));
     _faults.find(fid)->second.set_id(fid);
     return _faults.find(fid)->second;
->>>>>>> 9ff27238
 }
 
 quakelib::ModelSection &quakelib::ModelWorld::new_section(void) {
