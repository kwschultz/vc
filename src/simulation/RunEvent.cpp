// Copyright (c) 2012-2014 Eric M. Heien, Michael K. Sachs, John B. Rundle
//
// Permission is hereby granted, free of charge, to any person obtaining a
// copy of this software and associated documentation files (the "Software"),
// to deal in the Software without restriction, including without limitation
// the rights to use, copy, modify, merge, publish, distribute, sublicense,
// and/or sell copies of the Software, and to permit persons to whom the
// Software is furnished to do so, subject to the following conditions:
//
// The above copyright notice and this permission notice shall be included in
// all copies or substantial portions of the Software.
//
// THE SOFTWARE IS PROVIDED "AS IS", WITHOUT WARRANTY OF ANY KIND, EXPRESS OR
// IMPLIED, INCLUDING BUT NOT LIMITED TO THE WARRANTIES OF MERCHANTABILITY,
// FITNESS FOR A PARTICULAR PURPOSE AND NONINFRINGEMENT. IN NO EVENT SHALL THE
// AUTHORS OR COPYRIGHT HOLDERS BE LIABLE FOR ANY CLAIM, DAMAGES OR OTHER
// LIABILITY, WHETHER IN AN ACTION OF CONTRACT, TORT OR OTHERWISE, ARISING
// FROM, OUT OF OR IN CONNECTION WITH THE SOFTWARE OR THE USE OR OTHER
// DEALINGS IN THE SOFTWARE.

#include "RunEvent.h"


/*!
 At the end of each sweep after we have recalculated block CFF, we determine
 which blocks will have a failure due to dynamic or static stress changes.
 */
void RunEvent::markBlocks2Fail(Simulation *sim, const FaultID &trigger_fault) {
    int         lid;
    BlockID     gid;
    bool        add;

    for (lid=0; lid<sim->numLocalBlocks(); ++lid) {
        gid = sim->getGlobalBID(lid);

<<<<<<< HEAD
        // Blocks can only fail once per event, after that they slide freely (in secondary ruptures).
        // Also, we don't want to add elements that have over-slipped and have very negative CFFs (i.e. negative shear stress).
        // These elements won't statically fail, but they may meet the dynamic failure criteria, so skip them.
        if (sim->getFailed(gid) || sim->getCFF(gid) < sim->getMaxStressDrop(gid)) continue;

        // Add this block if it has a static or dynamic CFF failure
        add = sim->cffFailure(gid) ||  sim->dynamicFailure(gid, trigger_fault);

        if (add) {
=======
        // Add this block if it has a static CFF failure
        add = sim->cffFailure(gid) ||  sim->dynamicFailure(gid, trigger_fault);

        // Schultz: Restoring the dynamic triggering check to be the same as VC.
        // Below is the Eric-VQ version:::::
        // add = sim->cffFailure(gid)
        // Allow dynamic failure if the block is "loose" (next to a previously failed block)
        //if (loose_elements.count(gid) > 0) add |= sim->dynamicFailure(gid, trigger_fault);

        //  !!! NEW !!!!
        // Schultz: We want to limit the number of failures per block per event.
        //   VC implemented a limit of 10 failures per block per event. 
        if (add && num_failures[gid] < sim->getFailLimit()) {
>>>>>>> 349868e0
            sim->setFailed(gid, true);
            local_failed_elements.insert(gid);
            num_failures[gid] += 1;
        }
    }
}

/*!
 Process the list of blocks that failed on this node using the original friction law.
 */
void RunEvent::processBlocksOrigFail(Simulation *sim, quakelib::ModelSweeps &sweeps) {
    quakelib::ElementIDSet::iterator    fit;
    double                              slip, stress_drop;


    // For each block that fails in this sweep, calculate how much it slips
    for (fit=local_failed_elements.begin(); fit!=local_failed_elements.end(); ++fit) {
        if (sim->isLocalBlockID(*fit)) {
            BlockID gid = *fit;
            Block &b = sim->getBlock(*fit);

            ///// Schultz: This has been moved to the function called getEffectiveStressDrop in Simulation.h
            //stress_drop = sim->getStressDrop(gid) - sim->getCFF(gid);

            // Slip is in m
            slip = sim->getEffectiveStressDrop(gid)/sim->getSelfStresses(gid);
            /// Schultz: The hack below implements Eric's version. It's non-ideal, but it works. To be improved later.
            //slip = -1.0*(sim->getSlipDeficit(gid));


            ////// Schultz:
            // Do not allow negative slips, it means you are allowing an element to gain stress during an event.
            if (slip > 0) {

                // Record how much the block slipped in this sweep and initial stresses
                sweeps.setSlipAndArea(sweep_num,
                                      b.getBlockID(),
                                      slip,
                                      b.area(),
                                      b.lame_mu());
                sweeps.setInitStresses(sweep_num,
                                       b.getBlockID(),
                                       sim->getShearStress(gid),
                                       sim->getNormalStress(gid));

                sim->setSlipDeficit(gid, sim->getSlipDeficit(gid)+slip);
            } else {
              // Schultz; If slip <= 0, then CFF <= max_stress_drop and we must have over-slipped.
              //   Therefore we should consider it as not failed, so it won't contribute any later in the rupture.
                if (sim->getCFF(gid) <= sim->getMaxStressDrop(gid)) {
                    sim->setFailed(gid, false);
                }
            }
        }
    }
}

void solve_it(int n, double *x, double *A, double *b) {
    int     i, j, k;
    double  v, f, sum;

    for (i=0; i<n; ++i) {
        v = A[i+n*i];

        for (j=i+1; j<n; ++j) {
            f = A[i+n*j]/v;

            for (k=0; k<n; ++k) {
                A[k+n*j] -= f*A[k+n*i];
            }

            b[j] -= f*b[i];
        }
    }

    for (i=n-1; i>=0; --i) {
        sum = b[i];

        for (j=i+1; j<n; ++j) {
            sum -= A[j+n*i]*x[j];
        }

        x[i] = sum/A[i+n*i];
    }
}

void RunEvent::processBlocksSecondaryFailures(Simulation *sim, quakelib::ModelSweeps &sweeps) {
    // yoder:  This bit of code is a likely candidate for the heisenbug/heisen_hang problem. basically, i think the is_root(),send/receive
    // logic loop has a tendency to get hung up for complex operations. revise that code block, nominally into two "isRoot()" blocks.
    // 1) first, distribute the A,B arrays (an array and a vector) between the nodes.
    // 2) then, multiply, etc.
    // 3) then redistribute the result back to the various nodes.
    // basically move the second part of the isRoot() (don't recall how the not isRoot() block looks) outside the send/recv block.
    //
    int             lid;
    BlockID         gid;
    unsigned int    i, n;
    quakelib::ElementIDSet          local_secondary_id_list;  // lists of local/global secondary failures.
    BlockIDProcMapping              global_secondary_id_list;
    //
    quakelib::ElementIDSet::const_iterator      it;
    BlockIDProcMapping::const_iterator  jt;

    //
    for (lid=0; lid<sim->numLocalBlocks(); ++lid) {
        //for (quakelib::ModelSweeps::iterator s_it=sweeps.begin(); s_it!=sweeps.end(); ++s_it) {
        // would a faster way to do this step be to look through the current event_sweeps list?
        //yes, but we're assuming that "original failure" has been processed,
        // which i think is a pretty safe bet. BUT, let's leave the original looping code in comment, to facilitate an easy recovery if this is a mistake.
        // another possible concern is keepting track of local/global blocks. for now, let's leave this alone. it is a (relatively) small matter of optimization.
        //lid = s_it->_element_id;
        gid = sim->getGlobalBID(lid);

        //
        // If the block has already failed (but not in this sweep) then adjust the slip
        if (sim->getFailed(gid) && global_failed_elements.count(gid) == 0) {
            //local_id_list.insert(gid);
            local_secondary_id_list.insert(gid);
        }
    }

    //
    // use: global/local_secondary_id_list;
    // Figure out how many failures there were over all processors
    //sim->distributeBlocks(local_id_list, global_id_list);
    // can this somehow distribute a block to global_failed_elements twice? (multiple copies of same value?)
    // yoder (note): after we distributeBlocks(), we can check to see that all items in local_ exist in global_ exactly once.
    // if not, throw an exception... and then we'll figure out how this is happening. remember, local_ is like [gid, gig, gid...]
    // global_ is like [(gid, p_rank), (gid, p_rank)...], and each pair item is accessed like global_[rw_num]->first /->second
    sim->distributeBlocks(local_secondary_id_list, global_secondary_id_list);

    // ==== DYNAMIC STRESS DROPS ========== 
    // Schultz: now that we know how many elements are involved, assign dynamic stress drops
    if (sim->doDynamicStressDrops()) {
        double dynamicStressDrop;
        quakelib::ElementIDSet::const_iterator cit;
        BlockIDProcMapping::const_iterator  bit;

        // Compute the current event area
        // Add in global_failed_elements
        for (bit=global_failed_elements.begin(); bit!=global_failed_elements.end(); ++bit) {
            // Avoid double counting
            if (!all_event_blocks.count(bit->first)) {
                current_event_area += sim->getBlock(bit->first).area();
                all_event_blocks.insert(bit->first);
            }
        }

        // Also add in the area from the secondary failed elements
        for (bit=global_secondary_id_list.begin(); bit!=global_secondary_id_list.end(); ++bit) {
            // Avoid double counting
            if (!all_event_blocks.count(bit->first)) {
                current_event_area += sim->getBlock(bit->first).area();
                all_event_blocks.insert(bit->first);
            }
        }

        for (cit=all_event_blocks.begin(); cit!=all_event_blocks.end(); ++cit) {
            if (current_event_area < sim->getFaultArea(sim->getBlock(*cit).getFaultID())) {
                // If the current area is smaller than the section area, scale the stress drop
                dynamicStressDrop = sim->computeDynamicStressDrop(*cit, current_event_area);
                
                // Try to make the triggering element slip enough to trigger others.
                if (*cit == sim->getCurrentEvent().getEventTrigger() && sweep_num == 0) {
                    sim->setStressDrop(*cit, sim->getMaxStressDrop(*cit), false);
                } else {
                    sim->setStressDrop(*cit, dynamicStressDrop, false);
                }
                
            } else {
                sim->setStressDrop(*cit, sim->getMaxStressDrop(*cit), false);
            }
        }
    }
    // Note: For multiprocessing, we do not need to distribute/communicate these changes to the stress drops.
    // We have computed new stress drops for our local elements, and when we communicate the b-vector around,
    // the appropriate stress drops will be communicated to other processors. 


    //int num_local_failed = local_id_list.size();
    //int num_global_failed = global_id_list.size();
    int num_local_failed = local_secondary_id_list.size();
    int num_global_failed = global_secondary_id_list.size();

    double *A = new double[num_local_failed*num_global_failed];
    double *b = new double[num_local_failed];
    double *x = new double[num_local_failed];

    //
    // stress transfer (greens functions) between each local element and all global elements.
    for (i=0,it=local_secondary_id_list.begin(); it!=local_secondary_id_list.end(); ++i,++it) {
        for (n=0,jt=global_secondary_id_list.begin(); jt!=global_secondary_id_list.end(); ++n,++jt) {

            A[i*num_global_failed+n] = sim->getGreenShear(*it, jt->first);

            if (sim->doNormalStress()) {
                A[i*num_global_failed+n] -= sim->getFriction(*it)*sim->getGreenNormal(*it, jt->first);
            }
        }

        ///// Schultz:
        // Even if we are doing dynamic stress drops, they've already been set. Check processStaticFailure() and
        // the beginning of this method
        //b[i] = sim->getStressDrop(*it) - sim->getCFF(*it);
        b[i] = sim->getEffectiveStressDrop(*it);
    }

    //
    // so A,b are calculated for each local node (with dimension n_local x n_global and now they'll be consolidated on the root node. note that
    // the corresponding mpi_send comes after this block. the root node blocks until child nodes have sent A,b and root_node has received A,b.

    /////////////
    //
    if (sim->isRootNode()) {
        double *fullA = new double[num_global_failed*num_global_failed];
        double *fullb = new double[num_global_failed];
        double *fullx = new double[num_global_failed];

        // Fill in the A matrix and b vector from the various processes
        //for (i=0,n=0,jt=global_id_list.begin(); jt!=global_id_list.end(); ++jt,++i) {
        for (i=0,n=0,jt=global_secondary_id_list.begin(); jt!=global_secondary_id_list.end(); ++jt,++i) {
            if (jt->second != sim->getNodeRank()) {
#ifdef MPI_C_FOUND
                //
                // element NOT local to this (root) node, so receive this data element from the remote process with mpi_rank jt->second:
                // note: jt-> first: global_id, jt->second: node_id/rank
                // MPI_Recv(in_buff{out}, in_len, mpi_dtype, src_node, tag, comm, status{out})
                // note that in_buff and status are technically "output" parameters for the MPI_Recv function; we read data into in_buff by
                // calling MPI_Recv()
                MPI_Recv(&(fullA[i*num_global_failed]), num_global_failed, MPI_DOUBLE, jt->second, 0, MPI_COMM_WORLD, MPI_STATUS_IGNORE);
                MPI_Recv(&(fullb[i]), 1, MPI_DOUBLE, jt->second, 0, MPI_COMM_WORLD, MPI_STATUS_IGNORE);
#else
                assertThrow(false, "Single processor version of code, but faults mapped to multiple processors.");
#endif
            } else {
                // YES, element is local to this node; copy from the "local" array to the "global" array:
                memcpy(&(fullA[i*num_global_failed]), &(A[n*num_global_failed]), sizeof(double)*num_global_failed);
                memcpy(&(fullb[i]), &(b[n]), sizeof(double));
                n++;
            }
        }

        //
        // Solve the global system on the root node (we're inside an if (sim->isRootNode()) {} block )
        solve_it(num_global_failed, fullx, fullA, fullb);

        // Send back the resulting values from x to each process
        //for (i=0,n=0,jt=global_id_list.begin(); jt!=global_id_list.end(); ++jt,++i) {
        for (i=0,n=0,jt=global_secondary_id_list.begin(); jt!=global_secondary_id_list.end(); ++jt,++i) {
            if (jt->second != sim->getNodeRank()) {
#ifdef MPI_C_FOUND
                // send these values to node-rank jt->second:
                // yoder: try using synchronous send, MPI_Ssend()
                //MPI_Send(&(fullx[i]), 1, MPI_DOUBLE, jt->second, 0, MPI_COMM_WORLD);
                /// THIS WAS THE FIX FOR HEISENBUG ////////////////////////
                MPI_Ssend(&(fullx[i]), 1, MPI_DOUBLE, jt->second, 0, MPI_COMM_WORLD);
                //////////////////////////////////////////////////////////
#else
                assertThrow(false, "Single processor version of code, but faults mapped to multiple   processors.");
#endif
            } else {
                // yoder: so we're copying the revised xfull[j] -- x[n] ('global' to 'local'); x[n] are the local
                // node's values. aka, node sends these values back to itself.
                memcpy(&(x[n]), &(fullx[i]), sizeof(double));
                n++;
            }
        }

        //
        // Delete the memory arrays created (use delete [] for arrays)
        delete [] fullx;
        delete [] fullb;
        delete [] fullA;
    } else {
        // NOT root_node:
#ifdef MPI_C_FOUND
        // send these values to root (rank 0) node:
        // Child Nodes do their sending bit:
        for (i=0; i<num_local_failed; ++i) {
            // yoder: We must use synchronous MPI_Ssend() (this waits for all processors to report back before proceeding).
            //MPI_Send(&(A[i*num_global_failed]), num_global_failed, MPI_DOUBLE, 0, 0, MPI_COMM_WORLD);
            //MPI_Send(&(b[i]), 1, MPI_DOUBLE, 0, 0, MPI_COMM_WORLD);
            /// THIS WAS THE FIX FOR HEISENBUG ////////////////////////
            MPI_Ssend(&(A[i*num_global_failed]), num_global_failed, MPI_DOUBLE, 0, 0, MPI_COMM_WORLD);
            MPI_Ssend(&(b[i]), 1, MPI_DOUBLE, 0, 0, MPI_COMM_WORLD);
        }


        //
        for (i=0; i<num_local_failed; ++i) {
            MPI_Recv(&(x[i]), 1, MPI_DOUBLE, 0, 0, MPI_COMM_WORLD, MPI_STATUS_IGNORE);

        }

#else
        assertThrow(false, "Single processor version of code, but processor MPI rank is non-zero.");
#endif
    }

    // Take the results of the calculation and determine how much each ruptured block slipped
    //for (i=0,it=local_id_list.begin(); it!=local_id_list.end(); ++i,++it) {
    for (i=0,it=local_secondary_id_list.begin(); it!=local_secondary_id_list.end(); ++i,++it) {
        Block &block = sim->getBlock(*it);
        ///////////////
        // Schultz:: The matrix solution solves for the slip, not the final slip deficit.
        double slip = x[i];
        ///////////////
        
        ////// Schultz:
        // Must not allow negative slips. It prevents periodicity in single fault sims.
        if (slip > 0) {

            // Record how much the block slipped in this sweep and initial stresses
            sweeps.setSlipAndArea(sweep_num,
                                  *it,
                                  slip,
                                  block.area(),
                                  block.lame_mu());
            sweeps.setInitStresses(sweep_num,
                                   *it,
                                   sim->getShearStress(*it),
                                   sim->getNormalStress(*it));
            //
            sim->setSlipDeficit(*it, sim->getSlipDeficit(*it)+slip);
        } else {
              // Schultz; If slip <= 0, then CFF <= stress_drop and we must have over-slipped.
              //   Therefore we should consider it as not failed, so it won't contribute any later in the rupture.
                if (sim->getCFF(gid) <= sim->getMaxStressDrop(gid)) {
                    sim->setFailed(gid, false);
                }
        }
    }

    //
    // delete/de-allocate arrays (use "delete []" for arrays, as opposed to "delete" for single objects)
    delete [] A;
    delete [] b;
    delete [] x;
}



/*!
 Given an initial failed block, propagates the failure throughout the system
 by calculating changes in stress and using static and dynamic stress
 failure functions. A single step in the failure propagation is called a sweep
 and multiple sweeps comprise an entire event.
 */
void RunEvent::processStaticFailure(Simulation *sim) {
    BlockList::iterator     it;
    quakelib::ModelSweeps   event_sweeps;
    BlockID                 triggerID;          // limit variable gid to local loop scopes.
    FaultID                 trigger_fault;
    int                     more_blocks_to_fail;
    bool                    final_sweep = false;
    std::pair<quakelib::ElementIDSet::const_iterator, quakelib::ElementIDSet::const_iterator> nbr_start_end;
    quakelib::ElementIDSet::const_iterator  nit;
    // Get the event trigger block and fault
    triggerID = sim->getCurrentEvent().getEventTrigger();
    trigger_fault = sim->getBlock(triggerID).getFaultID();
    sweep_num = 0;
<<<<<<< HEAD
=======
    
    // Keep track of all the elements that have slipped in the event.
    // Use this to determine current event area.
    quakelib::ElementIDSet all_event_blocks;
    double current_event_area = sim->getBlock(triggerID).area();
    all_event_blocks.insert(triggerID);
    
    
    ///// DEBUG OUTPUT //////////
    //sim->console() << std::endl << "Initialized all_event_blocks and current area [km^2] is :" << current_event_area/1000000.0 << std::endl;
    ///// DEBUG OUTPUT //////////
    
>>>>>>> 349868e0

    // Clear the list of failed blocks, and add the trigger block
    local_failed_elements.clear();
    
    if (sim->getCurrentEvent().getEventTriggerOnThisNode()) {
        local_failed_elements.insert(triggerID);
        num_failures[triggerID] += 1;
        sim->setFailed(triggerID, true);
    }
    
    // Keep track of all the elements that have slipped in the event.
    // Use this to determine current event area.
    double current_event_area = sim->getBlock(triggerID).area();
    all_event_blocks.clear();
    all_event_blocks.insert(triggerID);
    
    
    // yoder (note): Comm::blocksToFail() executes a single MPI_Allreduce() (when MPI is present)
    more_blocks_to_fail = sim->blocksToFail(!local_failed_elements.empty());


    // While there are still failed blocks to handle
    while (more_blocks_to_fail || final_sweep) {
        // Share the failed blocks with other processors to correctly handle
        // faults that are split among different processors
        sim->distributeBlocks(local_failed_elements, global_failed_elements);


        ///// DEBUG OUTPUT //////////
        //sim->console() << "Sweep " << sweep_num << "    Current N_elements = " << all_event_blocks.size() << "     Current Area/Fault Area = " << current_event_area/sim->getFaultArea(sim->getBlock(triggerID).getFaultID()) << std::endl;
        ///// DEBUG OUTPUT //////////



        ///////////////////////////////////////////////////////////////////
        // Schultz:: Uncomment the following to write out simulation variables during a simulation
        //     that are other wise unobservable.
        // -----  OUTPUT HACK, only works on 1 proc --------------------
        //        for (unsigned int gid=0; gid<sim->numGlobalBlocks(); ++gid) {
        //            sim->console() << sweep_num << "  " << gid << "  " << sim->getShearStress(gid) << "  " << sim->getNormalStress(gid) << "  " << sim->getCFF(gid) << "  " << sim->getStressDrop(gid) << std::endl;
        //        }
        ///////////////////////////////////////////////////////////////////


        // ==== DYNAMIC STRESS DROPS ========== 
        // Schultz: now that we know how many elements are involved, assign dynamic stress drops
        if (sim->doDynamicStressDrops()) {
            double dynamicStressDrop;
            quakelib::ElementIDSet::const_iterator cit;
            BlockIDProcMapping::const_iterator  bit;

            // Compute the current event area
            // Add in global_failed_elements
            for (bit=global_failed_elements.begin(); bit!=global_failed_elements.end(); ++bit) {
                // Avoid double counting
                if (!all_event_blocks.count(bit->first)) {
                    current_event_area += sim->getBlock(bit->first).area();
                    all_event_blocks.insert(bit->first);
                }
            }

            for (cit=all_event_blocks.begin(); cit!=all_event_blocks.end(); ++cit) {
                if (current_event_area < sim->getFaultArea(sim->getBlock(*cit).getFaultID())) {
                    // If the current area is smaller than the section area, scale the stress drop
                    dynamicStressDrop = sim->computeDynamicStressDrop(*cit, current_event_area);
<<<<<<< HEAD
                    // Try to make the triggering element slip enough to trigger others.
                    if (*cit == triggerID && sweep_num == 0) {
                        sim->setStressDrop(*cit, sim->getMaxStressDrop(*cit), false);
                    } else {
                        sim->setStressDrop(*cit, dynamicStressDrop, false);
                    }
                } else {
                    sim->setStressDrop(*cit, sim->getMaxStressDrop(*cit), false);
=======
                    sim->setStressDrop(*cit, dynamicStressDrop);
                    
                    ///// DEBUG OUTPUT //////////
                    //sim->console() << "Element " << *cit << "   Stress Drop/Max Drop = " << sim->getStressDrop(*cit)/sim->getMaxStressDrop(*cit) << "  " << std::endl;
                    ///// DEBUG OUTPUT //////////
                    
                    
                } else {
                    ///// DEBUG OUTPUT //////////
                    //sim->console() << "=====Event area = Fault area =======" << std::endl;
                    ///// DEBUG OUTPUT //////////
                    
                    sim->setStressDrop(*cit, sim->getMaxStressDrop(*cit));
>>>>>>> 349868e0
                }
            }
        }

        // Process the slips for the blocks that have failed.
        // note: setInitStresses() called in processBlocksOrigFail().
        // note: processBlocksOrigFail() is entirely local (no MPI).
        processBlocksOrigFail(sim, event_sweeps);

        // Now, each process has updated slips for its elements but only that process has the update.
        // We must communicate these updates among all processes.
        for (it=sim->begin(); it!=sim->end(); ++it) {
            BlockID gid = it->getBlockID();
            sim->setShearStress(gid, 0.0);
            sim->setNormalStress(gid, sim->getRhogd(gid));
            //sim->setUpdateField(gid, (sim->getFailed(gid) ? 0 : sim->getSlipDeficit(gid)));
            ///////// Schultz:
            // Update the stresses using the current slip of all elements, or else we throw away the slips 
            //   computed in processBlocksOrigFail().
            sim->setUpdateField(gid, sim->getSlipDeficit(gid));
            // Although we are adding slip deficits for all elements not just the local ones, when we execute the 
            //   distributeUpdateField() command below only the local elements are selected.
        }

        // Distribute the update field values to other processors
        sim->distributeUpdateField();

<<<<<<< HEAD
=======

>>>>>>> 349868e0
        
        
        // Calculate the new CFFs based on the slips computed in processBlocksOrigFail()
        // multiply greenSchear() x getUpdateFieldPtr() --> getShearStressPtr() ... right?
        // assign stress values (shear stresses at this stage are all set to 0; normal stresses are set to sim->getRhogd(gid) -- see code a couple paragraphs above.
        //
        // The following matrix operation adds in normal/shear changes due to the current slip deficits and the Greens function interaction matrix.
        sim->matrixVectorMultiplyAccum(sim->getShearStressPtr(),
                                       sim->greenShear(),
                                       sim->getUpdateFieldPtr(),
                                       true);

        if (sim->doNormalStress()) {
            sim->matrixVectorMultiplyAccum(sim->getNormalStressPtr(),
                                           sim->greenNormal(),
                                           sim->getUpdateFieldPtr(),
                                           true);
        }

        sim->computeCFFs();


        //
        // Create the matrix equation, including interactions, and solve the system for slips
        processBlocksSecondaryFailures(sim, event_sweeps);

        // Set the update field to the slip of all blocks
        for (it=sim->begin(); it!=sim->end(); ++it) {
            BlockID gid = it->getBlockID();
            sim->setShearStress(gid, 0.0);
            sim->setNormalStress(gid, sim->getRhogd(gid));

            //////// Schultz: try setting updatefield 0 for newly failed elements this sweep
            //sim->setUpdateField(gid, ((sim->getFailed(gid) && global_failed_elements.count(gid) == 0) ? 0 : sim->getSlipDeficit(gid)));
            // We need to ensure our slip economics books are balanced. I suspect we need here
            // instead: sim->setUpdateField(gid, sim->getSlipDeficit(gid) ). Update the stresses using
            // the current slip of all elements, or else we throw away the slip information from failed elements.
            sim->setUpdateField(gid, sim->getSlipDeficit(gid));
        }


        // Communicate the slip deficits between processors.
        sim->distributeUpdateField();
        
        // Calculate the new shear stresses and CFFs given the new update field values
        sim->matrixVectorMultiplyAccum(sim->getShearStressPtr(),
                                       sim->greenShear(),
                                       sim->getUpdateFieldPtr(),
                                       true);

        //
        if (sim->doNormalStress()) {
            sim->matrixVectorMultiplyAccum(sim->getNormalStressPtr(),
                                           sim->greenNormal(),
                                           sim->getUpdateFieldPtr(),
                                           true);
        }

        //
        sim->computeCFFs();

        // ------------------------------------------------------------------------------------------------------------
        
        
        
        // and this loop updates final_stress values by looping directly over the current sweeps list.
        //  note that event_sweeps is of type quakelib::ModelSweeps, which contains a vector<SweepData> _sweeps.
        for (quakelib::ModelSweeps::iterator s_it=event_sweeps.begin(); s_it!=event_sweeps.end(); ++s_it) {
            //
            // yoder: as per request by KS, change std::isnan() --> std::isnan(); std::isnan() appears to throw an error on some platforms.
            // Eric: Probably don't need this if check
            if (isnan(s_it->_shear_final) and isnan(s_it->_normal_final)) {
                // note: the stress entries are initialized with nan values, but if there are cases where non nan values need to be updated,
                // this logic should be revisited.
                event_sweeps.setFinalStresses(sweep_num,
                                              s_it->_element_id,
                                              sim->getShearStress(s_it->_element_id),
                                              sim->getNormalStress(s_it->_element_id));

            }
        }

        //
        global_failed_elements.clear(); // we are done with these blocks
        local_failed_elements.clear();  // we are done with these blocks

        
        // Find any blocks that fail because of the new stresses (all local; no MPI).
        markBlocks2Fail(sim, trigger_fault);

        if (final_sweep) {
            final_sweep = false;
        } else {
            more_blocks_to_fail = sim->blocksToFail(!local_failed_elements.empty());

            if (!more_blocks_to_fail) final_sweep = true;
        }

        sweep_num++;
    }

    // Set the completed list as the sweep list for the entire event
    sim->collectEventSweep(event_sweeps);
    sim->getCurrentEvent().setSweeps(event_sweeps);

    // Schultz: Dynamic stress drops
    // Now that the event is over, reset the stress drops to the inter-event values
    if (sim->doDynamicStressDrops()) {
        for (it=sim->begin(); it!=sim->end(); ++it) {
            BlockID gid = it->getBlockID();
            sim->setStressDrop(gid, sim->getMaxStressDrop(gid));
        }
    }


    // Write stress state to the stress output file if we're
    // at a multiple of N_events = sim->getStressOutInterval().
    unsigned int evnum = sim->getCurrentEvent().getEventNumber();

    if (evnum >= sim->getStressOutInterval() && evnum%sim->getStressOutInterval() == 0) {
        sim->output_stress(sim->getCurrentEvent().getEventNumber());
        sim->console() << std::endl << "--- Writing sim stress state to file after event " << sim->getCurrentEvent().getEventNumber() << " ---" << std::endl << std::flush;
    }

}

/*!
 Process the next aftershock. This involves determining a suitable rupture area from an empirical
 relationship, finding the nearest elements, choosing enough elements to match the empirical
 relationship, calculating the slip needed to generate the aftershock, and updating the stress
 field appropriately.
 */
void RunEvent::processAftershock(Simulation *sim) {
    std::map<double, BlockID>                   as_elem_dists;
    std::map<double, BlockID>::const_iterator   it;
    std::map<BlockID, double>                   elem_slips;
    EventAftershock                             as;
    BlockID                                     gid;
    quakelib::ElementIDSet                      id_set;
    quakelib::ElementIDSet::const_iterator      bit;
    quakelib::Conversion                        convert;
    quakelib::ModelSweeps                       event_sweeps;

    // Set the update field to the slip on each block
    for (gid=0; gid<sim->numGlobalBlocks(); ++gid) {
        sim->setShearStress(gid, 0.0);
        sim->setNormalStress(gid, sim->getRhogd(gid));
        sim->setUpdateField(gid, sim->getSlipDeficit(gid));
    }

    // And distribute this around
    sim->distributeUpdateField();

    // Only process the aftershock stress effects on the root node
    if (sim->isRootNode()) {
        // Pop the next aftershock off the list
        as = sim->popAftershock();

        // Calculate the distance from the aftershock to all elements
        ////// Schultz: This is very inefficient. Makes aftershock simulations slow.
        for (gid=0; gid<sim->numGlobalBlocks(); ++gid) {
            double as_to_elem_dist = sim->getBlock(gid).center().dist(as.loc());
            as_elem_dists.insert(std::make_pair(as_to_elem_dist, gid));
        }

        // Determine the target rupture area given the aftershock magnitude
        // TODO:
        // user_defined_constants (flag this for later revisions in which we move these contant definitions to a parameters file).
        double rupture_area = convert.sqkm2sqm(pow(10, as.mag-4.0));
        // Schultz: This scaling relation returns rupture area in km^2. Lets keep everything in M.K.S. units.
        // Scaling relations come from Leonard 2010 paper:
        // "Earthquake Fault Scaling: Self-Consistent Relating of Rupture Length, Width, Average Displacement, and Moment Release"
        double selected_rupture_area = 0;
        double selected_rupture_area_mu = 0;

        // Go through the elements, closest first, until we find enough to match the rupture area
        for (it=as_elem_dists.begin(); it!=as_elem_dists.end(); ++it) {
            Block &b=sim->getBlock(it->second);
            selected_rupture_area += b.area();
            selected_rupture_area_mu += b.area()*b.lame_mu();
            id_set.insert(it->second);

            // If this is the first aftershock element, assign it as the event trigger
            if (it==as_elem_dists.begin()) sim->getCurrentEvent().setEventTrigger(it->second);

            if (selected_rupture_area > rupture_area) break;
        }

        // Determine the amount of slip needed to match the aftershock magnitude
        // The contribution of each block to moment is based on its fraction of total area*mu
        double total_moment = pow(10, (as.mag + 6.0)*(3.0/2.0));

        for (bit=id_set.begin(); bit!=id_set.end(); ++bit) {
            Block &b=sim->getBlock(*bit);

            // Calculate the slip based on the earthquake moment
            double element_moment = total_moment*(b.area()*b.lame_mu()/selected_rupture_area_mu);
            double element_slip = element_moment/(b.lame_mu()*b.area());

            // Adjust the slip deficit appropriately
            sim->setUpdateField(*bit, sim->getUpdateField(*bit)+element_slip);

            // Create the sweep describing this aftershock
            // Since we don't distinguish sweeps, every slip occurs in sweep 0
            event_sweeps.setSlipAndArea(0, *bit, element_slip, b.area(), b.lame_mu());
            event_sweeps.setInitStresses(0, *bit, sim->getShearStress(*bit), sim->getNormalStress(*bit));
        }

    }

    // Broadcast the new slip deficit from the root node to all processes
    sim->broadcastUpdateField();

    // And update the slip deficit on each process to take this into account
    for (gid=0; gid<sim->numGlobalBlocks(); ++gid) {
        sim->setSlipDeficit(gid, sim->getUpdateField(gid));
    }

    // Calculate the new shear stresses and CFFs given the new update field values
    sim->matrixVectorMultiplyAccum(sim->getShearStressPtr(),
                                   sim->greenShear(),
                                   sim->getUpdateFieldPtr(),
                                   true);

    if (sim->doNormalStress()) {
        sim->matrixVectorMultiplyAccum(sim->getNormalStressPtr(),
                                       sim->greenNormal(),
                                       sim->getUpdateFieldPtr(),
                                       true);
    }

    sim->computeCFFs();

    // Record final stresses on each block involved in the aftershock
    for (bit=id_set.begin(); bit!=id_set.end(); ++bit) {
        event_sweeps.setFinalStresses(0, *bit, sim->getShearStress(*bit), sim->getNormalStress(*bit));
    }

    // Add sweeps to list
    sim->getCurrentEvent().setSweeps(event_sweeps);
}

SimRequest RunEvent::run(SimFramework *_sim) {
    Simulation            *sim = static_cast<Simulation *>(_sim);
    int                     lid;

    // Save stress information at the beginning of the event
    // This is used to determine dynamic block failure
    for (lid=0; lid<sim->numLocalBlocks(); ++lid) sim->saveStresses(sim->getGlobalBID(lid));

<<<<<<< HEAD
=======
    // Schultz: Clear the number of failures counter
    //  !!! NEW !!!!
    num_failures.clear();
    for (lid=0; lid<sim->numLocalBlocks(); ++lid) num_failures[sim->getGlobalBID(lid)] = 0;

    // If there's a specific block that triggered the event, it's a static stress failure type event
    //sim->barrier();
>>>>>>> 349868e0
    if (sim->getCurrentEvent().getEventTrigger() != UNDEFINED_ELEMENT_ID) {
        processStaticFailure(sim);
    } else {
        // Otherwise it's an aftershock
        processAftershock(sim);
    }

    // Record the stress in the system before and after the event.
    recordEventStresses(sim);

    // Reset the failed status for each local block
    for (lid=0; lid<sim->numLocalBlocks(); ++lid) {
        BlockID gid = sim->getGlobalBID(lid);
        sim->setFailed(gid, false);
    }

    // TODO: reinstate this check
    // TODO: currently fails because processors may locally have no failures
    // TODO: notes to self(s) then: this single line works in SPP mode, or more specifically for a single node, so we can use an MPI_reduce() call to get the max or sum
    // ... and could this be causing heisen_hang? would this create a scenario where a child node would send/receive block data to root
    // but the root node would not send back anything (block not in list of failed blocks), so that child node would just hang there?
    // maybe, but i think that by this time, we'd be long since past that point.
    //       of all local sim->getCurrentEvent().size() values.
    //
    //assertThrow(sim->getCurrentEvent().size() > 0, "There was a trigger but no failed blocks.");
    //
#ifdef MPI_C_FOUND
    // so let's get the total event size by doing an MPI sum. note this can be an MPI_Reduce() to the root node only, or we can count on all processors.
    // this should be an equivalent operation (though slower in the latter case); i guess then, if we gather only to the root noode, we do the assert/throw
    // only on root node.:
    int local_event_size = sim->getCurrentEvent().size();
    int global_event_size = 0;
    //
    // aggregate and assert on root node:
    MPI_Reduce(&local_event_size, &global_event_size, 1, MPI_INT, MPI_SUM, ROOT_NODE_RANK, MPI_COMM_WORLD);

    if (sim->isRootNode()) {
        assertThrow(global_event_size > 0, "There was a trigger but no failed blocks.");
    };

    //
    //// aggregate and assert on all nodes:
    //MPI_Allreduce(&local_event_size, &global_event_size, 1, MPI_INT, MPI_SUM, MPI_COMM_WORLD);
    //assertThrow(sim->getCurrentEvent().size() > 0, "There was a trigger but no failed blocks.");
#else
    //global_event_size=local_event_size;
    int global_event_size = sim->getCurrentEvent().size();

    assertThrow(global_event_size > 0, "There was a trigger but no failed blocks. (" << getpid() << "/" << sim->getNodeRank() << ")");

#endif
    return SIM_STOP_OK;
}

void RunEvent::recordEventStresses(Simulation *sim) {
    quakelib::ElementIDSet involved_blocks;
    double shear_init, shear_final, normal_init, normal_final;
    double total_shear_init, total_shear_final, total_normal_init, total_normal_final;

    involved_blocks = sim->getCurrentEvent().getInvolvedElements();

    sim->getInitialFinalStresses(involved_blocks, shear_init, shear_final, normal_init, normal_final);

    // If we have multiple processors, sum the values and store on the root node
#ifdef MPI_C_FOUND
    MPI_Reduce(&shear_init, &total_shear_init, 1, MPI_DOUBLE, MPI_SUM, ROOT_NODE_RANK, MPI_COMM_WORLD);
    MPI_Reduce(&shear_final, &total_shear_final, 1, MPI_DOUBLE, MPI_SUM, ROOT_NODE_RANK, MPI_COMM_WORLD);
    MPI_Reduce(&normal_init, &total_normal_init, 1, MPI_DOUBLE, MPI_SUM, ROOT_NODE_RANK, MPI_COMM_WORLD);
    MPI_Reduce(&normal_final, &total_normal_final, 1, MPI_DOUBLE, MPI_SUM, ROOT_NODE_RANK, MPI_COMM_WORLD);
#else
    total_shear_init = shear_init;
    total_shear_final = shear_final;
    total_normal_init = normal_init;
    total_normal_final = normal_final;
#endif

    sim->getCurrentEvent().setEventStresses(total_shear_init, total_shear_final, total_normal_init, total_normal_final);
}<|MERGE_RESOLUTION|>--- conflicted
+++ resolved
@@ -33,7 +33,6 @@
     for (lid=0; lid<sim->numLocalBlocks(); ++lid) {
         gid = sim->getGlobalBID(lid);
 
-<<<<<<< HEAD
         // Blocks can only fail once per event, after that they slide freely (in secondary ruptures).
         // Also, we don't want to add elements that have over-slipped and have very negative CFFs (i.e. negative shear stress).
         // These elements won't statically fail, but they may meet the dynamic failure criteria, so skip them.
@@ -43,21 +42,6 @@
         add = sim->cffFailure(gid) ||  sim->dynamicFailure(gid, trigger_fault);
 
         if (add) {
-=======
-        // Add this block if it has a static CFF failure
-        add = sim->cffFailure(gid) ||  sim->dynamicFailure(gid, trigger_fault);
-
-        // Schultz: Restoring the dynamic triggering check to be the same as VC.
-        // Below is the Eric-VQ version:::::
-        // add = sim->cffFailure(gid)
-        // Allow dynamic failure if the block is "loose" (next to a previously failed block)
-        //if (loose_elements.count(gid) > 0) add |= sim->dynamicFailure(gid, trigger_fault);
-
-        //  !!! NEW !!!!
-        // Schultz: We want to limit the number of failures per block per event.
-        //   VC implemented a limit of 10 failures per block per event. 
-        if (add && num_failures[gid] < sim->getFailLimit()) {
->>>>>>> 349868e0
             sim->setFailed(gid, true);
             local_failed_elements.insert(gid);
             num_failures[gid] += 1;
@@ -419,21 +403,6 @@
     triggerID = sim->getCurrentEvent().getEventTrigger();
     trigger_fault = sim->getBlock(triggerID).getFaultID();
     sweep_num = 0;
-<<<<<<< HEAD
-=======
-    
-    // Keep track of all the elements that have slipped in the event.
-    // Use this to determine current event area.
-    quakelib::ElementIDSet all_event_blocks;
-    double current_event_area = sim->getBlock(triggerID).area();
-    all_event_blocks.insert(triggerID);
-    
-    
-    ///// DEBUG OUTPUT //////////
-    //sim->console() << std::endl << "Initialized all_event_blocks and current area [km^2] is :" << current_event_area/1000000.0 << std::endl;
-    ///// DEBUG OUTPUT //////////
-    
->>>>>>> 349868e0
 
     // Clear the list of failed blocks, and add the trigger block
     local_failed_elements.clear();
@@ -499,7 +468,7 @@
                 if (current_event_area < sim->getFaultArea(sim->getBlock(*cit).getFaultID())) {
                     // If the current area is smaller than the section area, scale the stress drop
                     dynamicStressDrop = sim->computeDynamicStressDrop(*cit, current_event_area);
-<<<<<<< HEAD
+                    
                     // Try to make the triggering element slip enough to trigger others.
                     if (*cit == triggerID && sweep_num == 0) {
                         sim->setStressDrop(*cit, sim->getMaxStressDrop(*cit), false);
@@ -508,21 +477,6 @@
                     }
                 } else {
                     sim->setStressDrop(*cit, sim->getMaxStressDrop(*cit), false);
-=======
-                    sim->setStressDrop(*cit, dynamicStressDrop);
-                    
-                    ///// DEBUG OUTPUT //////////
-                    //sim->console() << "Element " << *cit << "   Stress Drop/Max Drop = " << sim->getStressDrop(*cit)/sim->getMaxStressDrop(*cit) << "  " << std::endl;
-                    ///// DEBUG OUTPUT //////////
-                    
-                    
-                } else {
-                    ///// DEBUG OUTPUT //////////
-                    //sim->console() << "=====Event area = Fault area =======" << std::endl;
-                    ///// DEBUG OUTPUT //////////
-                    
-                    sim->setStressDrop(*cit, sim->getMaxStressDrop(*cit));
->>>>>>> 349868e0
                 }
             }
         }
@@ -549,11 +503,6 @@
 
         // Distribute the update field values to other processors
         sim->distributeUpdateField();
-
-<<<<<<< HEAD
-=======
-
->>>>>>> 349868e0
         
         
         // Calculate the new CFFs based on the slips computed in processBlocksOrigFail()
@@ -804,16 +753,6 @@
     // This is used to determine dynamic block failure
     for (lid=0; lid<sim->numLocalBlocks(); ++lid) sim->saveStresses(sim->getGlobalBID(lid));
 
-<<<<<<< HEAD
-=======
-    // Schultz: Clear the number of failures counter
-    //  !!! NEW !!!!
-    num_failures.clear();
-    for (lid=0; lid<sim->numLocalBlocks(); ++lid) num_failures[sim->getGlobalBID(lid)] = 0;
-
-    // If there's a specific block that triggered the event, it's a static stress failure type event
-    //sim->barrier();
->>>>>>> 349868e0
     if (sim->getCurrentEvent().getEventTrigger() != UNDEFINED_ELEMENT_ID) {
         processStaticFailure(sim);
     } else {
